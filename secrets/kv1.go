package secrets

import (
	"context"
	"encoding/json"
	"path/filepath"
)

// assert KV1 implements kv.
var (
	_ KV = &KV1{}
)

// KV1 defines key value version 1 interactions
type KV1 struct {
<<<<<<< HEAD
	client *VaultClient
}

// Put puts a secret.
func (kv1 KV1) Put(ctx context.Context, key string, data Values, options ...RequestOption) error {
	contents, err := kv1.client.jsonBody(data)
=======
	Client *VaultClient
}

// Put puts a value.
func (kv1 KV1) Put(ctx context.Context, key string, data Values, options ...Option) error {
	contents, err := kv1.Client.jsonBody(data)
>>>>>>> 4466a092
	if err != nil {
		return err
	}
	req := kv1.Client.createRequest(MethodPut, filepath.Join("/v1/", key), options...).WithContext(ctx)
	req.Body = contents
	res, err := kv1.Client.send(req)
	if err != nil {
		return err
	}
	defer res.Close()
	return nil
}

<<<<<<< HEAD
// Get gets a secret..
func (kv1 KV1) Get(ctx context.Context, key string, options ...RequestOption) (Values, error) {
	req := kv1.client.createRequest(MethodGet, filepath.Join("/v1/", key), options...).WithContext(ctx)
	res, err := kv1.client.send(req)
=======
// Get gets a value at a given key.
func (kv1 KV1) Get(ctx context.Context, key string, options ...Option) (Values, error) {
	req := kv1.Client.createRequest(MethodGet, filepath.Join("/v1/", key), options...).WithContext(ctx)
	res, err := kv1.Client.send(req)
>>>>>>> 4466a092
	if err != nil {
		return nil, err
	}
	defer res.Close()

	var response SecretV1
	if err := json.NewDecoder(res).Decode(&response); err != nil {
		return nil, err
	}
	return response.Data, nil
}

<<<<<<< HEAD
// Delete deletes a secret.
func (kv1 KV1) Delete(ctx context.Context, key string, options ...RequestOption) error {
	req := kv1.client.createRequest(MethodDelete, filepath.Join("/v1/", key), options...).WithContext(ctx)
	res, err := kv1.client.send(req)
=======
// Delete puts a key.
func (kv1 KV1) Delete(ctx context.Context, key string, options ...Option) error {
	req := kv1.Client.createRequest(MethodDelete, filepath.Join("/v1/", key), options...).WithContext(ctx)
	res, err := kv1.Client.send(req)
>>>>>>> 4466a092
	if err != nil {
		return err
	}
	defer res.Close()
	return nil
}

// List returns a slice of key and subfolder names at this path.
func (kv1 KV1) List(ctx context.Context, path string, options ...Option) ([]string, error) {
	req := kv1.Client.createRequest(MethodList, filepath.Join("/v1/", path), options...).WithContext(ctx)
	res, err := kv1.Client.send(req)
	if err != nil {
		return nil, err
	}
	defer res.Close()

	var response SecretListV1
	if err := json.NewDecoder(res).Decode(&response); err != nil {
		return nil, err
	}
	return response.Data.Keys, nil
}<|MERGE_RESOLUTION|>--- conflicted
+++ resolved
@@ -13,21 +13,12 @@
 
 // KV1 defines key value version 1 interactions
 type KV1 struct {
-<<<<<<< HEAD
-	client *VaultClient
-}
-
-// Put puts a secret.
-func (kv1 KV1) Put(ctx context.Context, key string, data Values, options ...RequestOption) error {
-	contents, err := kv1.client.jsonBody(data)
-=======
 	Client *VaultClient
 }
 
 // Put puts a value.
-func (kv1 KV1) Put(ctx context.Context, key string, data Values, options ...Option) error {
+func (kv1 KV1) Put(ctx context.Context, key string, data Values, options ...RequestOption) error {
 	contents, err := kv1.Client.jsonBody(data)
->>>>>>> 4466a092
 	if err != nil {
 		return err
 	}
@@ -41,17 +32,10 @@
 	return nil
 }
 
-<<<<<<< HEAD
-// Get gets a secret..
+// Get gets a value at a given key.
 func (kv1 KV1) Get(ctx context.Context, key string, options ...RequestOption) (Values, error) {
-	req := kv1.client.createRequest(MethodGet, filepath.Join("/v1/", key), options...).WithContext(ctx)
-	res, err := kv1.client.send(req)
-=======
-// Get gets a value at a given key.
-func (kv1 KV1) Get(ctx context.Context, key string, options ...Option) (Values, error) {
 	req := kv1.Client.createRequest(MethodGet, filepath.Join("/v1/", key), options...).WithContext(ctx)
 	res, err := kv1.Client.send(req)
->>>>>>> 4466a092
 	if err != nil {
 		return nil, err
 	}
@@ -64,17 +48,10 @@
 	return response.Data, nil
 }
 
-<<<<<<< HEAD
-// Delete deletes a secret.
+// Delete puts a key.
 func (kv1 KV1) Delete(ctx context.Context, key string, options ...RequestOption) error {
-	req := kv1.client.createRequest(MethodDelete, filepath.Join("/v1/", key), options...).WithContext(ctx)
-	res, err := kv1.client.send(req)
-=======
-// Delete puts a key.
-func (kv1 KV1) Delete(ctx context.Context, key string, options ...Option) error {
 	req := kv1.Client.createRequest(MethodDelete, filepath.Join("/v1/", key), options...).WithContext(ctx)
 	res, err := kv1.Client.send(req)
->>>>>>> 4466a092
 	if err != nil {
 		return err
 	}
@@ -83,7 +60,7 @@
 }
 
 // List returns a slice of key and subfolder names at this path.
-func (kv1 KV1) List(ctx context.Context, path string, options ...Option) ([]string, error) {
+func (kv1 KV1) List(ctx context.Context, path string, options ...RequestOption) ([]string, error) {
 	req := kv1.Client.createRequest(MethodList, filepath.Join("/v1/", path), options...).WithContext(ctx)
 	res, err := kv1.Client.send(req)
 	if err != nil {
