--- conflicted
+++ resolved
@@ -17,20 +17,10 @@
 	"github.com/blend/go-sdk/logger"
 )
 
-<<<<<<< HEAD
 // assert VaultClient implements Client
 var (
 	_ Client = (*VaultClient)(nil)
 )
-=======
-// assert VaultClient implements client
-var _ Client = &VaultClient{}
-
-// NewVaultClient returns a new client.
-func NewVaultClient() (*VaultClient, error) {
-	return NewVaultClientFromConfig(&Config{})
-}
->>>>>>> 4466a092
 
 // New creates a new vault client with a default set of options.
 func New(options ...Option) (*VaultClient, error) {
@@ -52,15 +42,8 @@
 		},
 	}
 
-<<<<<<< HEAD
-	client.KV1 = &KV1{client: client}
-	client.KV2 = &KV2{client: client}
-=======
-	client.kv1 = &KV1{Client: client}
-	client.kv2 = &KV2{Client: client}
-	return client, nil
-}
->>>>>>> 4466a092
+	client.KV1 = &KV1{Client: client}
+	client.KV2 = &KV2{Client: client}
 
 	for _, option := range options {
 		if err = option(client); err != nil {
@@ -81,7 +64,6 @@
 
 // VaultClient is a client to talk to the secrets store.
 type VaultClient struct {
-<<<<<<< HEAD
 	Remote     *url.URL
 	Token      string
 	Mount      string
@@ -91,79 +73,6 @@
 	KV2        *KV2
 	Client     HTTPClient
 	CertPool   *CertPool
-=======
-	remote *url.URL
-	token  string
-	mount  string
-	log    logger.Log
-
-	kv1 *KV1
-	kv2 *KV2
-
-	bufferPool *BufferPool
-	client     HTTPClient
-	certPool   *CertPool
-}
-
-// WithRemote set the client remote url.
-func (c *VaultClient) WithRemote(remote *url.URL) *VaultClient {
-	c.remote = remote
-	return c
-}
-
-// Remote returns the client remote addr.
-func (c *VaultClient) Remote() *url.URL {
-	return c.remote
-}
-
-// WithToken sets the token.
-func (c *VaultClient) WithToken(token string) *VaultClient {
-	c.token = token
-	return c
-}
-
-// Token returns the token.
-func (c *VaultClient) Token() string {
-	return c.token
-}
-
-// WithMount sets the token.
-func (c *VaultClient) WithMount(mount string) *VaultClient {
-	c.mount = mount
-	return c
-}
-
-// Mount returns the mount.
-func (c *VaultClient) Mount() string {
-	return c.mount
-}
-
-// WithHTTPClient sets the http client.
-func (c *VaultClient) WithHTTPClient(hc HTTPClient) *VaultClient {
-	c.client = hc
-	return c
-}
-
-// HTTPClient sets the http client.
-func (c *VaultClient) HTTPClient() HTTPClient {
-	return c.client
-}
-
-// CertPool returns the cert pool.
-func (c *VaultClient) CertPool() *CertPool {
-	return c.certPool
-}
-
-// WithLogger sets the logger.
-func (c *VaultClient) WithLogger(log logger.Log) *VaultClient {
-	c.log = log
-	return c
-}
-
-// Logger returns the logger.
-func (c *VaultClient) Logger() logger.Log {
-	return c.log
->>>>>>> 4466a092
 }
 
 // Put puts a value.
@@ -196,7 +105,7 @@
 }
 
 // List returns a slice of key and subfolder names at this path.
-func (c *VaultClient) List(ctx context.Context, path string, options ...Option) ([]string, error) {
+func (c *VaultClient) List(ctx context.Context, path string, options ...RequestOption) ([]string, error) {
 	backend, err := c.backend(ctx, path)
 	if err != nil {
 		return nil, err
