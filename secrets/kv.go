package secrets

import "context"

// KV is a basic key value store.
type KV interface {
<<<<<<< HEAD
	Put(ctx context.Context, key string, data Values, options ...RequestOption) error
	Get(ctx context.Context, key string, options ...RequestOption) (Values, error)
	Delete(ctx context.Context, key string, options ...RequestOption) error
=======
	Put(ctx context.Context, key string, data Values, options ...Option) error
	Get(ctx context.Context, key string, options ...Option) (Values, error)
	Delete(ctx context.Context, key string, options ...Option) error
	List(ctx context.Context, path string, options ...Option) ([]string, error)
>>>>>>> 4466a092
}<|MERGE_RESOLUTION|>--- conflicted
+++ resolved
@@ -4,14 +4,8 @@
 
 // KV is a basic key value store.
 type KV interface {
-<<<<<<< HEAD
 	Put(ctx context.Context, key string, data Values, options ...RequestOption) error
 	Get(ctx context.Context, key string, options ...RequestOption) (Values, error)
 	Delete(ctx context.Context, key string, options ...RequestOption) error
-=======
-	Put(ctx context.Context, key string, data Values, options ...Option) error
-	Get(ctx context.Context, key string, options ...Option) (Values, error)
-	Delete(ctx context.Context, key string, options ...Option) error
-	List(ctx context.Context, path string, options ...Option) ([]string, error)
->>>>>>> 4466a092
+	List(ctx context.Context, path string, options ...RequestOption) ([]string, error)
 }