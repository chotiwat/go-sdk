package web

import (
	"context"
	"fmt"
	"net"
	"net/http"
	"sort"
	"strings"
	"time"

	"github.com/blend/go-sdk/async"
<<<<<<< HEAD

=======
>>>>>>> cf30ae87
	"github.com/blend/go-sdk/exception"
	"github.com/blend/go-sdk/logger"
)

const (
	// VarzStarted is a common variable.
	VarzStarted = "startedUTC"
	// VarzRequests is a common variable.
	VarzRequests = "http_requests"
	// VarzRequests2xx is a common variable.
	VarzRequests2xx = "http_requests2xx"
	// VarzRequests3xx is a common variable.
	VarzRequests3xx = "http_requests3xx"
	// VarzRequests4xx is a common variable.
	VarzRequests4xx = "http_requests4xx"
	// VarzRequests5xx is a common variable.
	VarzRequests5xx = "http_requests5xx"
	// VarzErrors is a common variable.
	VarzErrors = "errors_total"
	// VarzFatals is a common variable.
	VarzFatals = "fatals_total"

	// ListenerHealthz is the uid of the healthz logger listeners.
	ListenerHealthz = "healthz"

	// ErrHealthzAppUnset is a common error.
	ErrHealthzAppUnset exception.Class = "healthz app unset"
)

// NewHealthz returns a new healthz.
func NewHealthz(hosted *App) *Healthz {
	return &Healthz{
		hosted:         hosted,
		latch:          &async.Latch{},
		defaultHeaders: map[string]string{},
		vars: &SyncState{
			Values: map[string]interface{}{
				VarzRequests:    int64(0),
				VarzRequests2xx: int64(0),
				VarzRequests3xx: int64(0),
				VarzRequests4xx: int64(0),
				VarzRequests5xx: int64(0),
				VarzErrors:      int64(0),
				VarzFatals:      int64(0),
			},
		},
	}
}

// Healthz is a sentinel / healthcheck sidecar that can run on a different
// port to the main app.
/*
It typically implements the following routes:

	/healthz - overall health endpoint, 200 on healthy, 5xx on not.
	/varz    - basic stats and metrics since start
	/debug/vars - `pkg/expvar` output.

*/
type Healthz struct {
	self       *App
	hosted     *App
	startedUTC time.Time
	bindAddr   string
	log        *logger.Logger

	latch *async.Latch

	defaultHeaders map[string]string
	server         *http.Server
	listener       *net.TCPListener

	vars *SyncState

	gracePeriodSeconds int
	stoppingProbes     chan struct{}
	recoverPanics      bool
}

// WithBindAddr sets the bind address.
func (hz *Healthz) WithBindAddr(bindAddr string) *Healthz {
	hz.bindAddr = bindAddr
	return hz
}

// BindAddr returns the bind address.
func (hz *Healthz) BindAddr() string {
	return hz.bindAddr
}

// WithGracePeriodSeconds sets the grace period seconds
func (hz *Healthz) WithGracePeriodSeconds(seconds int) *Healthz {
	hz.gracePeriodSeconds = seconds
	return hz
}

// GracePeriodSeconds returns the grace period in seconds
func (hz *Healthz) GracePeriodSeconds() int {
	return hz.gracePeriodSeconds
}

// Hosted returns the underlying app.
func (hz *Healthz) Hosted() *App {
	return hz.hosted
}

// Vars returns the underlying vars collection.
func (hz *Healthz) Vars() State {
	return hz.vars
}

// RecoverPanics returns if the app recovers panics.
func (hz *Healthz) RecoverPanics() bool {
	return hz.recoverPanics
}

// WithRecoverPanics sets if the app should recover panics.
func (hz *Healthz) WithRecoverPanics(value bool) *Healthz {
	hz.recoverPanics = value
	return hz
}

// Logger returns the diagnostics agent for the app.
func (hz *Healthz) Logger() *logger.Logger {
	return hz.log
}

// WithLogger sets the app logger agent and returns a reference to the app.
// It also sets underlying loggers in any child resources like providers and the auth manager.
func (hz *Healthz) WithLogger(log *logger.Logger) *Healthz {
	hz.log = log
	return hz
}

// WithDefaultHeader adds a default header.
func (hz *Healthz) WithDefaultHeader(key, value string) *Healthz {
	hz.defaultHeaders[key] = value
	return hz
}

// DefaultHeaders returns the default headers.
func (hz *Healthz) DefaultHeaders() map[string]string {
	return hz.defaultHeaders
}

// Start implements shutdowner.
func (hz *Healthz) Start() error {
	hz.latch.Starting()
	hz.self = New().
		WithHandler(hz).
		WithConfig(hz.hosted.Config()).
		WithBindAddr(hz.bindAddr).
		WithLogger(hz.log)
<<<<<<< HEAD
	hz.latch.Started()
	return hz.runToError(hz.self.Start, hz.hosted.Start)
=======

	hz.stoppingProbes = make(chan struct{}, 1)
	return async.RunToError(hz.self.Start, hz.hosted.Start)
>>>>>>> cf30ae87
}

// Shutdown implements shutdowner.
func (hz *Healthz) Shutdown() error {
	context, cancel := context.WithTimeout(context.Background(), time.Duration(hz.gracePeriodSeconds)*time.Second)
	defer cancel()

	// set the next call to `/healtz` to
	// finish the shutdown
	hz.latch.Stopping()

	select {
	// if the hosted app crashes
	case <-hz.hosted.Latch().NotifyStopped():
		return hz.self.Shutdown()
	// if the shutdown grace period expires
	case <-context.Done():
		return hz.shutdownServers()
	// if we've received a final /healthz request
	case <-hz.latch.NotifyStopped():
		return hz.shutdownServers()
	}
}

func (hz *Healthz) shutdownServers() error {
	return async.RunToError(hz.hosted.Shutdown, hz.self.Shutdown)
}

// ServeHTTP makes the router implement the http.Handler interface.
func (hz *Healthz) ServeHTTP(w http.ResponseWriter, r *http.Request) {
	if hz.recoverPanics {
		defer hz.recover(w, r)
	}
	hz.ensureListeners()

	start := time.Now()
	route := strings.ToLower(r.URL.Path)

	res := NewRawResponseWriter(w)
	res.Header().Set(HeaderContentEncoding, ContentEncodingIdentity)

	if hz.log != nil {
		hz.log.Trigger(logger.NewHTTPRequestEvent(r).WithRoute(route))

		defer func() {
			hz.log.Trigger(logger.NewHTTPResponseEvent(r).
				WithStatusCode(res.StatusCode()).
				WithElapsed(time.Since(start)).
				WithContentLength(res.ContentLength()),
			)
		}()
	}

	if len(hz.defaultHeaders) > 0 {
		for key, value := range hz.defaultHeaders {
			res.Header().Set(key, value)
		}
	}

	switch route {
	case "/healthz":
		hz.healthzHandler(res, r)
	case "/varz":
		hz.varzHandler(res, r)
	default:
		http.NotFound(res, r)
	}

	if err := res.Close(); err != nil && err != http.ErrBodyNotAllowed && hz.log != nil {
		hz.log.Error(err)
	}
}

// ensureListeners ensures the healthz instance is monitoring the app events.
func (hz *Healthz) ensureListeners() {
	if _, ok := hz.vars.Get(VarzStarted).(time.Time); ok {
		return
	}
	hz.vars.Set(VarzStarted, time.Now().UTC())
	if hz.hosted.log != nil {
		hz.hosted.log.Listen(logger.HTTPResponse, ListenerHealthz, logger.NewHTTPResponseEventListener(hz.httpResponseListener))
		hz.hosted.log.Listen(logger.Error, ListenerHealthz, logger.NewErrorEventListener(hz.errorListener))
		hz.hosted.log.Listen(logger.Fatal, ListenerHealthz, logger.NewErrorEventListener(hz.errorListener))
	}
}

func (hz *Healthz) recover(w http.ResponseWriter, req *http.Request) {
	if rcv := recover(); rcv != nil {
		if hz.log != nil {
			hz.log.Fatalf("%v", rcv)
		}

		http.Error(w, fmt.Sprintf("%v", rcv), http.StatusInternalServerError)
		return
	}
}

func (hz *Healthz) healthzHandler(w ResponseWriter, r *http.Request) {
	if !hz.self.Latch().IsStopping() && hz.hosted.Latch().IsRunning() {
		w.WriteHeader(http.StatusOK)
		w.Header().Set(HeaderContentType, ContentTypeText)
		fmt.Fprintf(w, "OK!\n")
		return
	}

	w.WriteHeader(http.StatusInternalServerError)
	w.Header().Set(HeaderContentType, ContentTypeText)
	fmt.Fprintf(w, "Failure!\n")

	if hz.latch.IsStopping() {
		hz.latch.Stopped()
	}

	return
}

// /varz
// writes out the current stats
func (hz *Healthz) varzHandler(w ResponseWriter, r *http.Request) {
	keys := hz.vars.Keys()
	sort.Strings(keys)

	w.WriteHeader(http.StatusOK)
	w.Header().Set(HeaderContentType, ContentTypeText)
	for _, key := range keys {
		fmt.Fprintf(w, "%s: %v\n", key, hz.vars.Get(key))
	}
}

func (hz *Healthz) httpResponseListener(wre *logger.HTTPResponseEvent) {
	hz.incrementVar(VarzRequests)
	if wre.StatusCode() >= http.StatusInternalServerError {
		hz.incrementVar(VarzRequests5xx)
	} else if wre.StatusCode() >= http.StatusBadRequest {
		hz.incrementVar(VarzRequests4xx)
	} else if wre.StatusCode() >= http.StatusMultipleChoices {
		hz.incrementVar(VarzRequests3xx)
	} else {
		hz.incrementVar(VarzRequests2xx)
	}
}

func (hz *Healthz) errorListener(e *logger.ErrorEvent) {
	switch e.Flag() {
	case logger.Error:
		hz.incrementVar(VarzErrors)
		return
	case logger.Fatal:
		hz.incrementVar(VarzFatals)
		return
	}
}

func (hz *Healthz) incrementVar(key string) {
	hz.vars.Lock()
	defer hz.vars.Unlock()
	if value, hasValue := hz.vars.Values[key]; hasValue {
		if typed, isTyped := value.(int64); isTyped {
			hz.vars.Values[key] = typed + 1
		}
	} else {
		hz.vars.Values[key] = int64(1)
	}
}<|MERGE_RESOLUTION|>--- conflicted
+++ resolved
@@ -10,10 +10,6 @@
 	"time"
 
 	"github.com/blend/go-sdk/async"
-<<<<<<< HEAD
-
-=======
->>>>>>> cf30ae87
 	"github.com/blend/go-sdk/exception"
 	"github.com/blend/go-sdk/logger"
 )
@@ -167,14 +163,8 @@
 		WithConfig(hz.hosted.Config()).
 		WithBindAddr(hz.bindAddr).
 		WithLogger(hz.log)
-<<<<<<< HEAD
 	hz.latch.Started()
-	return hz.runToError(hz.self.Start, hz.hosted.Start)
-=======
-
-	hz.stoppingProbes = make(chan struct{}, 1)
 	return async.RunToError(hz.self.Start, hz.hosted.Start)
->>>>>>> cf30ae87
 }
 
 // Shutdown implements shutdowner.
